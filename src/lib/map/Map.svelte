--- conflicted
+++ resolved
@@ -2,18 +2,9 @@
 	import { onMount } from "svelte";
 	import L from "leaflet";
 	import "leaflet/dist/leaflet.css";
-<<<<<<< HEAD
 
 	let mapContainer;
 
-=======
-	import "leaflet.locatecontrol";
-	import "leaflet.locatecontrol/dist/L.Control.Locate.min.css";
-
-	let mapContainer;
-
-	// Fix marker icons for Vite
->>>>>>> 356d0440
 	delete L.Icon.Default.prototype._getIconUrl;
 	L.Icon.Default.mergeOptions({
 		iconRetinaUrl: new URL(
@@ -26,7 +17,6 @@
 			.href,
 	});
 
-<<<<<<< HEAD
 	async function loadLocateControl() {
 		window.L = L;
 
@@ -66,7 +56,6 @@
 
 	onMount(async () => {
 		try {
-			// Load the locate control
 			await loadLocateControl();
 
 			const map = L.map(mapContainer).setView([0, 0], 2);
@@ -87,10 +76,21 @@
 						inViewNotFollowing: "inView",
 					},
 					locateOptions: {
-						maxZoom: 16,
+						enableHighAccuracy: true,
+						maxZoom: 18,
 					},
 				})
 				.addTo(map);
+
+			/*lc.on("startactive", () => {
+				map.setZoom(16);
+			});
+
+			lc.on("locationfound", (e) => {
+				console.log("User is at", e.latlng, "with accuracy", e.accuracy);
+			});*/
+
+			//lc.start(); //Auto Start
 
 			return () => {
 				map.remove();
@@ -108,31 +108,6 @@
 				map.remove();
 			};
 		}
-=======
-	onMount(() => {
-		const map = L.map(mapContainer).setView([0, 0], 2);
-
-		L.tileLayer("https://{s}.tile.openstreetmap.org/{z}/{x}/{y}.png", {
-			attribution: "&copy; OpenStreetMap contributors",
-		}).addTo(map);
-
-		// Add the locate control
-		L.control
-			.locate({
-				position: "topleft",
-				strings: {
-					title: "Show me where I am",
-				},
-				locateOptions: {
-					maxZoom: 16,
-				},
-			})
-			.addTo(map);
-
-		return () => {
-			map.remove();
-		};
->>>>>>> 356d0440
 	});
 </script>
 
